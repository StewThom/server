<?php
/**
 * ownCloud
 *
 * @author Robin Appelman
 * @copyright 2012 Robin Appelman icewind@owncloud.com
 *
 * This library is free software; you can redistribute it and/or
 * modify it under the terms of the GNU AFFERO GENERAL PUBLIC LICENSE
 * License as published by the Free Software Foundation; either
 * version 3 of the License, or any later version.
 *
 * This library is distributed in the hope that it will be useful,
 * but WITHOUT ANY WARRANTY; without even the implied warranty of
 * MERCHANTABILITY or FITNESS FOR A PARTICULAR PURPOSE.  See the
 * GNU AFFERO GENERAL PUBLIC LICENSE for more details.
 *
 * You should have received a copy of the GNU Affero General Public
 * License along with this library.  If not, see <http://www.gnu.org/licenses/>.
 *
 */

class Test_Filesystem extends UnitTestCase {
	/**
	 * @var array tmpDirs
	 */
<<<<<<< HEAD
	private $tmpDirs=array();
=======
	private $tmpDirs = array();
>>>>>>> d1c0f2a7

	/**
	 * @return array
	 */
	private function getStorageData() {
		$dir = OC_Helper::tmpFolder();
		$this->tmpDirs[] = $dir;
		return array('datadir' => $dir);
	}

	public function tearDown() {
		foreach ($this->tmpDirs as $dir) {
			OC_Helper::rmdirr($dir);
		}
	}

	public function setUp() {
		OC_Filesystem::clearMounts();
	}

	public function testMount() {
		OC_Filesystem::mount('OC_Filestorage_Local', self::getStorageData(), '/');
		$this->assertEqual('/', OC_Filesystem::getMountPoint('/'));
		$this->assertEqual('/', OC_Filesystem::getMountPoint('/some/folder'));
		$this->assertEqual('', OC_Filesystem::getInternalPath('/'));
		$this->assertEqual('some/folder', OC_Filesystem::getInternalPath('/some/folder'));

		OC_Filesystem::mount('OC_Filestorage_Local', self::getStorageData(), '/some');
		$this->assertEqual('/', OC_Filesystem::getMountPoint('/'));
		$this->assertEqual('/some/', OC_Filesystem::getMountPoint('/some/folder'));
		$this->assertEqual('/some/', OC_Filesystem::getMountPoint('/some/'));
		$this->assertEqual('/', OC_Filesystem::getMountPoint('/some'));
		$this->assertEqual('folder', OC_Filesystem::getInternalPath('/some/folder'));
	}

	public function testNormalize() {
		$this->assertEqual('/path', OC_Filesystem::normalizePath('/path/'));
		$this->assertEqual('/path/', OC_Filesystem::normalizePath('/path/', false));
		$this->assertEqual('/path', OC_Filesystem::normalizePath('path'));
		$this->assertEqual('/path', OC_Filesystem::normalizePath('\path'));
		$this->assertEqual('/foo/bar', OC_Filesystem::normalizePath('/foo//bar/'));
		$this->assertEqual('/foo/bar', OC_Filesystem::normalizePath('/foo////bar'));
		if (class_exists('Normalizer')) {
			$this->assertEqual("/foo/bar\xC3\xBC", OC_Filesystem::normalizePath("/foo/baru\xCC\x88"));
		}
	}

<<<<<<< HEAD
	public function testHooks() {
		if(OC_Filesystem::getView()){
			$user = OC_User::getUser();
		}else{
			$user=uniqid();
			OC_Filesystem::init('/'.$user.'/files');
=======
	public function testBlacklist() {
		OC_Hook::clear('OC_Filesystem');
		OC_Hook::connect('OC_Filesystem', 'write', 'OC_Filesystem', 'isBlacklisted');
		OC_Hook::connect('OC_Filesystem', 'rename', 'OC_Filesystem', 'isBlacklisted');

		$run = true;
		OC_Hook::emit(
			OC_Filesystem::CLASSNAME,
			OC_Filesystem::signal_write,
			array(
				OC_Filesystem::signal_param_path => '/test/.htaccess',
				OC_Filesystem::signal_param_run => &$run
			)
		);
		$this->assertFalse($run);

		if (OC_Filesystem::getView()) {
			$user = OC_User::getUser();
		} else {
			$user = uniqid();
			OC_Filesystem::init('/' . $user . '/files');
		}

		OC_Filesystem::mount('OC_Filestorage_Temporary', array(), '/');

		$rootView = new OC_FilesystemView('');
		$rootView->mkdir('/' . $user);
		$rootView->mkdir('/' . $user . '/files');

		$this->assertFalse($rootView->file_put_contents('/.htaccess', 'foo'));
		$this->assertFalse(OC_Filesystem::file_put_contents('/.htaccess', 'foo'));
		$fh = fopen(__FILE__, 'r');
		$this->assertFalse(OC_Filesystem::file_put_contents('/.htaccess', $fh));
	}

	public function testHooks() {
		if (OC_Filesystem::getView()) {
			$user = OC_User::getUser();
		} else {
			$user = uniqid();
			OC_Filesystem::init('/' . $user . '/files');
>>>>>>> d1c0f2a7
		}
		OC_Hook::clear('OC_Filesystem');
		OC_Hook::connect('OC_Filesystem', 'post_write', $this, 'dummyHook');

		OC_Filesystem::mount('OC_Filestorage_Temporary', array(), '/');

<<<<<<< HEAD
		$rootView=new OC_FilesystemView('');
		$rootView->mkdir('/'.$user);
		$rootView->mkdir('/'.$user.'/files');
=======
		$rootView = new OC_FilesystemView('');
		$rootView->mkdir('/' . $user);
		$rootView->mkdir('/' . $user . '/files');
>>>>>>> d1c0f2a7

		OC_Filesystem::file_put_contents('/foo', 'foo');
		OC_Filesystem::mkdir('/bar');
		OC_Filesystem::file_put_contents('/bar//foo', 'foo');

		$tmpFile = OC_Helper::tmpFile();
		file_put_contents($tmpFile, 'foo');
		$fh = fopen($tmpFile, 'r');
		OC_Filesystem::file_put_contents('/bar//foo', $fh);
	}

	public function dummyHook($arguments) {
		$path = $arguments['path'];
		$this->assertEqual($path, OC_Filesystem::normalizePath($path)); //the path passed to the hook should already be normalized
	}
}<|MERGE_RESOLUTION|>--- conflicted
+++ resolved
@@ -24,11 +24,7 @@
 	/**
 	 * @var array tmpDirs
 	 */
-<<<<<<< HEAD
-	private $tmpDirs=array();
-=======
 	private $tmpDirs = array();
->>>>>>> d1c0f2a7
 
 	/**
 	 * @return array
@@ -76,18 +72,9 @@
 		}
 	}
 
-<<<<<<< HEAD
-	public function testHooks() {
-		if(OC_Filesystem::getView()){
-			$user = OC_User::getUser();
-		}else{
-			$user=uniqid();
-			OC_Filesystem::init('/'.$user.'/files');
-=======
 	public function testBlacklist() {
 		OC_Hook::clear('OC_Filesystem');
-		OC_Hook::connect('OC_Filesystem', 'write', 'OC_Filesystem', 'isBlacklisted');
-		OC_Hook::connect('OC_Filesystem', 'rename', 'OC_Filesystem', 'isBlacklisted');
+		OC::registerFilesystemHooks();
 
 		$run = true;
 		OC_Hook::emit(
@@ -125,22 +112,15 @@
 		} else {
 			$user = uniqid();
 			OC_Filesystem::init('/' . $user . '/files');
->>>>>>> d1c0f2a7
 		}
 		OC_Hook::clear('OC_Filesystem');
 		OC_Hook::connect('OC_Filesystem', 'post_write', $this, 'dummyHook');
 
 		OC_Filesystem::mount('OC_Filestorage_Temporary', array(), '/');
 
-<<<<<<< HEAD
-		$rootView=new OC_FilesystemView('');
-		$rootView->mkdir('/'.$user);
-		$rootView->mkdir('/'.$user.'/files');
-=======
 		$rootView = new OC_FilesystemView('');
 		$rootView->mkdir('/' . $user);
 		$rootView->mkdir('/' . $user . '/files');
->>>>>>> d1c0f2a7
 
 		OC_Filesystem::file_put_contents('/foo', 'foo');
 		OC_Filesystem::mkdir('/bar');
