--- conflicted
+++ resolved
@@ -8,17 +8,10 @@
 msgstr ""
 "Project-Id-Version: ownCloud\n"
 "Report-Msgid-Bugs-To: http://bugs.owncloud.org/\n"
-<<<<<<< HEAD
-"POT-Creation-Date: 2012-06-06 00:12+0200\n"
-"PO-Revision-Date: 2012-06-05 22:15+0000\n"
-"Last-Translator: icewind <icewind1991@gmail.com>\n"
-"Language-Team: Luxembourgish (http://www.transifex.net/projects/p/owncloud/language/lb/)\n"
-=======
 "POT-Creation-Date: 2012-08-18 02:01+0200\n"
 "PO-Revision-Date: 2012-08-18 00:02+0000\n"
 "Last-Translator: I Robot <thomas.mueller@tmit.eu>\n"
 "Language-Team: Luxembourgish (http://www.transifex.com/projects/p/owncloud/language/lb/)\n"
->>>>>>> 46d6fd15
 "MIME-Version: 1.0\n"
 "Content-Type: text/plain; charset=UTF-8\n"
 "Content-Transfer-Encoding: 8bit\n"
@@ -41,43 +34,6 @@
 msgid "OpenID Changed"
 msgstr "OpenID huet geännert"
 
-<<<<<<< HEAD
-#: ajax/openid.php:17 ajax/setlanguage.php:19 ajax/setlanguage.php:22
-msgid "Invalid request"
-msgstr "Ongülteg Requête"
-
-#: ajax/setlanguage.php:17
-msgid "Language changed"
-msgstr "Sprooch huet geännert"
-
-#: js/apps.js:31 js/apps.js:67
-msgid "Disable"
-msgstr ""
-
-#: js/apps.js:31 js/apps.js:54
-msgid "Enable"
-msgstr ""
-
-#: js/personal.js:69
-msgid "Saving..."
-msgstr ""
-
-#: personal.php:40 personal.php:41
-msgid "__language_name__"
-msgstr "__language_name__"
-
-#: templates/admin.php:13
-msgid "Log"
-msgstr "Log"
-
-#: templates/admin.php:40
-msgid "More"
-msgstr "Méi"
-
-#: templates/apps.php:8
-msgid "Add your App"
-msgstr "Setz deng App bei"
-=======
 #: ajax/openid.php:18 ajax/setlanguage.php:20 ajax/setlanguage.php:23
 msgid "Invalid request"
 msgstr "Ongülteg Requête"
@@ -125,7 +81,6 @@
 #: templates/admin.php:33
 msgid "cron.php is registered at a webcron service"
 msgstr ""
->>>>>>> 46d6fd15
 
 #: templates/admin.php:35
 msgid "use systems cron service"
@@ -147,17 +102,6 @@
 msgid "Select an App"
 msgstr "Wiel eng Applikatioun aus"
 
-<<<<<<< HEAD
-#: templates/apps.php:25
-msgid "See application page at apps.owncloud.com"
-msgstr ""
-
-#: templates/apps.php:26
-msgid "-licensed"
-msgstr "-Lizenséiert"
-
-#: templates/apps.php:26
-=======
 #: templates/apps.php:29
 msgid "See application page at apps.owncloud.com"
 msgstr ""
@@ -167,7 +111,6 @@
 msgstr "-Lizenséiert"
 
 #: templates/apps.php:30
->>>>>>> 46d6fd15
 msgid "by"
 msgstr "vun"
 
@@ -282,13 +225,10 @@
 #: templates/users.php:55 templates/users.php:138
 msgid "Other"
 msgstr "Aner"
-<<<<<<< HEAD
-=======
 
 #: templates/users.php:80 templates/users.php:112
 msgid "Group Admin"
 msgstr ""
->>>>>>> 46d6fd15
 
 #: templates/users.php:82
 msgid "Quota"
