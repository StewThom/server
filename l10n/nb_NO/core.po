--- conflicted
+++ resolved
@@ -11,17 +11,10 @@
 msgstr ""
 "Project-Id-Version: ownCloud\n"
 "Report-Msgid-Bugs-To: http://bugs.owncloud.org/\n"
-<<<<<<< HEAD
-"POT-Creation-Date: 2012-06-06 00:12+0200\n"
-"PO-Revision-Date: 2012-06-05 22:14+0000\n"
-"Last-Translator: icewind <icewind1991@gmail.com>\n"
-"Language-Team: Norwegian Bokmål (Norway) (http://www.transifex.net/projects/p/owncloud/language/nb_NO/)\n"
-=======
 "POT-Creation-Date: 2012-08-02 02:02+0200\n"
 "PO-Revision-Date: 2012-08-02 00:03+0000\n"
 "Last-Translator: owncloud_robot <thomas.mueller@tmit.eu>\n"
 "Language-Team: Norwegian Bokmål (Norway) (http://www.transifex.com/projects/p/owncloud/language/nb_NO/)\n"
->>>>>>> 46d6fd15
 "MIME-Version: 1.0\n"
 "Content-Type: text/plain; charset=UTF-8\n"
 "Content-Transfer-Encoding: 8bit\n"
@@ -42,81 +35,6 @@
 
 #: js/jquery-ui-1.8.16.custom.min.js:511
 msgid "ui-datepicker-group';if(i[1]>1)switch(G){case 0:y+="
-<<<<<<< HEAD
-msgstr ""
-
-#: js/js.js:520
-msgid "January"
-msgstr ""
-
-#: js/js.js:520
-msgid "February"
-msgstr ""
-
-#: js/js.js:520
-msgid "March"
-msgstr ""
-
-#: js/js.js:520
-msgid "April"
-msgstr ""
-
-#: js/js.js:520
-msgid "May"
-msgstr ""
-
-#: js/js.js:520
-msgid "June"
-msgstr ""
-
-#: js/js.js:521
-msgid "July"
-msgstr ""
-
-#: js/js.js:521
-msgid "August"
-msgstr ""
-
-#: js/js.js:521
-msgid "September"
-msgstr ""
-
-#: js/js.js:521
-msgid "October"
-msgstr ""
-
-#: js/js.js:521
-msgid "November"
-msgstr ""
-
-#: js/js.js:521
-msgid "December"
-msgstr ""
-
-#: js/oc-dialogs.js:143 js/oc-dialogs.js:163
-msgid "Cancel"
-msgstr ""
-
-#: js/oc-dialogs.js:159
-msgid "No"
-msgstr ""
-
-#: js/oc-dialogs.js:160
-msgid "Yes"
-msgstr ""
-
-#: js/oc-dialogs.js:177
-msgid "Ok"
-msgstr ""
-
-#: js/oc-vcategories.js:68
-msgid "No categories selected for deletion."
-msgstr ""
-
-#: js/oc-vcategories.js:68
-msgid "Error"
-=======
->>>>>>> 46d6fd15
 msgstr ""
 
 #: js/js.js:185 templates/layout.user.php:64 templates/layout.user.php:65
@@ -325,21 +243,10 @@
 msgid "web services under your control"
 msgstr "nettjenester under din kontroll"
 
-<<<<<<< HEAD
-#: templates/layout.user.php:41
-msgid "Log out"
-msgstr "Logg ut"
-
-#: templates/layout.user.php:53 templates/layout.user.php:54
-msgid "Settings"
-msgstr "Innstillinger"
-
-=======
 #: templates/layout.user.php:49
 msgid "Log out"
 msgstr "Logg ut"
 
->>>>>>> 46d6fd15
 #: templates/login.php:6
 msgid "Lost your password?"
 msgstr "Mistet passordet ditt?"
