--- conflicted
+++ resolved
@@ -3,21 +3,16 @@
 # This file is distributed under the same license as the PACKAGE package.
 # 
 # Translators:
+# 남자사람  <cessnagi@gmail.com>, 2012.
 #   <limonade83@gmail.com>, 2012.
 # Shinjo Park <kde@peremen.name>, 2012.
 msgid ""
 msgstr ""
 "Project-Id-Version: ownCloud\n"
 "Report-Msgid-Bugs-To: http://bugs.owncloud.org/\n"
-<<<<<<< HEAD
-"POT-Creation-Date: 2012-10-16 02:04+0200\n"
-"PO-Revision-Date: 2012-10-16 00:05+0000\n"
-"Last-Translator: I Robot <thomas.mueller@tmit.eu>\n"
-=======
-"POT-Creation-Date: 2012-11-16 00:02+0100\n"
-"PO-Revision-Date: 2012-11-14 23:13+0000\n"
-"Last-Translator: I Robot <owncloud-bot@tmit.eu>\n"
->>>>>>> d1c0f2a7
+"POT-Creation-Date: 2012-12-10 00:11+0100\n"
+"PO-Revision-Date: 2012-12-09 06:08+0000\n"
+"Last-Translator: Shinjo Park <kde@peremen.name>\n"
 "Language-Team: Korean (http://www.transifex.com/projects/p/owncloud/language/ko/)\n"
 "MIME-Version: 1.0\n"
 "Content-Type: text/plain; charset=UTF-8\n"
@@ -27,221 +22,101 @@
 
 #: ajax/vcategories/add.php:26 ajax/vcategories/edit.php:25
 msgid "Category type not provided."
-msgstr ""
+msgstr "분류 형식이 제공되지 않았습니다."
 
 #: ajax/vcategories/add.php:30
 msgid "No category to add?"
-msgstr "추가할 카테고리가 없습니까?"
+msgstr "추가할 분류가 없습니까?"
 
 #: ajax/vcategories/add.php:37
 msgid "This category already exists: "
-msgstr "이 카테고리는 이미 존재합니다:"
-
-<<<<<<< HEAD
-#: js/js.js:238 templates/layout.user.php:49 templates/layout.user.php:50
-msgid "Settings"
-msgstr "설정"
-
-#: js/js.js:670
-msgid "January"
-msgstr "1월"
-
-#: js/js.js:670
-msgid "February"
-msgstr "2월"
-
-#: js/js.js:670
-msgid "March"
-msgstr "3월"
-
-#: js/js.js:670
-msgid "April"
-msgstr "4월"
-
-#: js/js.js:670
-msgid "May"
-msgstr "5월"
-
-#: js/js.js:670
-msgid "June"
-msgstr "6월"
-
-#: js/js.js:671
-msgid "July"
-msgstr "7월"
-
-#: js/js.js:671
-msgid "August"
-msgstr "8월"
-
-#: js/js.js:671
-msgid "September"
-msgstr "9월"
-
-#: js/js.js:671
-msgid "October"
-msgstr "10월"
-
-#: js/js.js:671
-msgid "November"
-msgstr "11월"
-
-#: js/js.js:671
-msgid "December"
-msgstr "12월"
-
-#: js/oc-dialogs.js:123
-msgid "Choose"
-msgstr ""
-
-#: js/oc-dialogs.js:143 js/oc-dialogs.js:163
-msgid "Cancel"
-msgstr "취소"
-
-#: js/oc-dialogs.js:159
-msgid "No"
-msgstr "아니오"
-
-#: js/oc-dialogs.js:160
-msgid "Yes"
-msgstr "예"
-
-#: js/oc-dialogs.js:177
-msgid "Ok"
-msgstr "승락"
-
-#: js/oc-vcategories.js:68
-msgid "No categories selected for deletion."
-msgstr "삭제 카테고리를 선택하지 않았습니다."
-
-#: js/oc-vcategories.js:68 js/share.js:114 js/share.js:121 js/share.js:497
-#: js/share.js:509
-msgid "Error"
-msgstr "에러"
-
-#: js/share.js:103
-msgid "Error while sharing"
-msgstr ""
-
-#: js/share.js:114
-msgid "Error while unsharing"
-msgstr ""
-
-#: js/share.js:121
-msgid "Error while changing permissions"
-msgstr ""
-
-#: js/share.js:130
-msgid "Shared with you and the group"
-msgstr ""
-
-#: js/share.js:130
-msgid "by"
-msgstr ""
-
-#: js/share.js:132
-msgid "Shared with you by"
-msgstr ""
-
-#: js/share.js:137
-msgid "Share with"
-msgstr ""
-
-#: js/share.js:142
-msgid "Share with link"
-msgstr ""
-
-#: js/share.js:143
-msgid "Password protect"
-msgstr ""
-
-#: js/share.js:147 templates/installation.php:42 templates/login.php:24
-=======
+msgstr "이 분류는 이미 존재합니다:"
+
 #: ajax/vcategories/addToFavorites.php:26 ajax/vcategories/delete.php:27
 #: ajax/vcategories/favorites.php:24
 #: ajax/vcategories/removeFromFavorites.php:26
 msgid "Object type not provided."
-msgstr ""
+msgstr "객체 형식이 제공되지 않았습니다."
 
 #: ajax/vcategories/addToFavorites.php:30
 #: ajax/vcategories/removeFromFavorites.php:30
 #, php-format
 msgid "%s ID not provided."
-msgstr ""
+msgstr "%s ID가 제공되지 않았습니다."
 
 #: ajax/vcategories/addToFavorites.php:35
 #, php-format
 msgid "Error adding %s to favorites."
-msgstr ""
+msgstr "책갈피에 %s을(를) 추가할 수 없었습니다."
 
 #: ajax/vcategories/delete.php:35 js/oc-vcategories.js:136
 msgid "No categories selected for deletion."
-msgstr "삭제 카테고리를 선택하지 않았습니다."
+msgstr "삭제할 분류를 선택하지 않았습니다."
 
 #: ajax/vcategories/removeFromFavorites.php:35
 #, php-format
 msgid "Error removing %s from favorites."
-msgstr ""
-
-#: js/js.js:243 templates/layout.user.php:59 templates/layout.user.php:60
+msgstr "책갈피에서 %s을(를) 삭제할 수 없었습니다."
+
+#: js/js.js:259 templates/layout.user.php:60 templates/layout.user.php:61
 msgid "Settings"
 msgstr "설정"
 
-#: js/js.js:688
+#: js/js.js:704
 msgid "seconds ago"
-msgstr ""
-
-#: js/js.js:689
+msgstr "초 전"
+
+#: js/js.js:705
 msgid "1 minute ago"
-msgstr ""
-
-#: js/js.js:690
+msgstr "1분 전"
+
+#: js/js.js:706
 msgid "{minutes} minutes ago"
-msgstr ""
-
-#: js/js.js:691
+msgstr "{minutes}분 전"
+
+#: js/js.js:707
 msgid "1 hour ago"
-msgstr ""
-
-#: js/js.js:692
+msgstr "1시간 전"
+
+#: js/js.js:708
 msgid "{hours} hours ago"
-msgstr ""
-
-#: js/js.js:693
+msgstr "{hours}시간 전"
+
+#: js/js.js:709
 msgid "today"
-msgstr ""
-
-#: js/js.js:694
+msgstr "오늘"
+
+#: js/js.js:710
 msgid "yesterday"
-msgstr ""
-
-#: js/js.js:695
+msgstr "어제"
+
+#: js/js.js:711
 msgid "{days} days ago"
-msgstr ""
-
-#: js/js.js:696
+msgstr "{days}일 전"
+
+#: js/js.js:712
 msgid "last month"
-msgstr ""
-
-#: js/js.js:697
+msgstr "지난 달"
+
+#: js/js.js:713
 msgid "{months} months ago"
-msgstr ""
-
-#: js/js.js:698
+msgstr "{months}개월 전"
+
+#: js/js.js:714
 msgid "months ago"
-msgstr ""
-
-#: js/js.js:699
+msgstr "개월 전"
+
+#: js/js.js:715
 msgid "last year"
-msgstr ""
-
-#: js/js.js:700
+msgstr "작년"
+
+#: js/js.js:716
 msgid "years ago"
-msgstr ""
+msgstr "년 전"
 
 #: js/oc-dialogs.js:126
 msgid "Choose"
-msgstr ""
+msgstr "선택"
 
 #: js/oc-dialogs.js:146 js/oc-dialogs.js:166
 msgid "Cancel"
@@ -249,7 +124,7 @@
 
 #: js/oc-dialogs.js:162
 msgid "No"
-msgstr "아니오"
+msgstr "아니요"
 
 #: js/oc-dialogs.js:163
 msgid "Yes"
@@ -262,166 +137,94 @@
 #: js/oc-vcategories.js:5 js/oc-vcategories.js:85 js/oc-vcategories.js:102
 #: js/oc-vcategories.js:117 js/oc-vcategories.js:132 js/oc-vcategories.js:162
 msgid "The object type is not specified."
-msgstr ""
+msgstr "객체 유형이 지정되지 않았습니다."
 
 #: js/oc-vcategories.js:95 js/oc-vcategories.js:125 js/oc-vcategories.js:136
-#: js/oc-vcategories.js:195 js/share.js:135 js/share.js:142 js/share.js:525
-#: js/share.js:537
+#: js/oc-vcategories.js:195 js/share.js:135 js/share.js:142 js/share.js:533
+#: js/share.js:545
 msgid "Error"
-msgstr "에러"
+msgstr "오류"
 
 #: js/oc-vcategories.js:179
 msgid "The app name is not specified."
-msgstr ""
+msgstr "앱 이름이 지정되지 않았습니다."
 
 #: js/oc-vcategories.js:194
 msgid "The required file {file} is not installed!"
-msgstr ""
+msgstr "필요한 파일 {file}이(가) 설치되지 않았습니다!"
 
 #: js/share.js:124
 msgid "Error while sharing"
-msgstr ""
+msgstr "공유하는 중 오류 발생"
 
 #: js/share.js:135
 msgid "Error while unsharing"
-msgstr ""
+msgstr "공유 해제하는 중 오류 발생"
 
 #: js/share.js:142
 msgid "Error while changing permissions"
-msgstr ""
+msgstr "권한 변경하는 중 오류 발생"
 
 #: js/share.js:151
 msgid "Shared with you and the group {group} by {owner}"
-msgstr ""
+msgstr "{owner} 님이 여러분 및 그룹 {group}와(과) 공유 중"
 
 #: js/share.js:153
 msgid "Shared with you by {owner}"
-msgstr ""
+msgstr "{owner} 님이 공유 중"
 
 #: js/share.js:158
 msgid "Share with"
-msgstr ""
+msgstr "다음으로 공유"
 
 #: js/share.js:163
 msgid "Share with link"
-msgstr ""
+msgstr "URL 링크로 공유"
 
 #: js/share.js:164
 msgid "Password protect"
-msgstr ""
+msgstr "암호 보호"
 
 #: js/share.js:168 templates/installation.php:42 templates/login.php:24
->>>>>>> d1c0f2a7
 #: templates/verify.php:13
 msgid "Password"
 msgstr "암호"
 
-<<<<<<< HEAD
-#: js/share.js:152
-msgid "Set expiration date"
-msgstr ""
-
-#: js/share.js:153
-msgid "Expiration date"
-msgstr ""
-
-#: js/share.js:185
-msgid "Share via email:"
-msgstr ""
-
-#: js/share.js:187
-msgid "No people found"
-msgstr ""
-
-#: js/share.js:214
-msgid "Resharing is not allowed"
-msgstr ""
-
-#: js/share.js:250
-msgid "Shared in"
-msgstr ""
-
-#: js/share.js:250
-msgid "with"
-msgstr ""
-
-#: js/share.js:271
-msgid "Unshare"
-msgstr ""
-
-#: js/share.js:283
-msgid "can edit"
-msgstr ""
-
-#: js/share.js:285
-msgid "access control"
-msgstr ""
-
-#: js/share.js:288
-msgid "create"
-msgstr ""
-
-#: js/share.js:291
-msgid "update"
-msgstr ""
-
-#: js/share.js:294
-msgid "delete"
-msgstr ""
-
-#: js/share.js:297
-msgid "share"
-msgstr ""
-
-#: js/share.js:322 js/share.js:484
-msgid "Password protected"
-msgstr ""
-
-#: js/share.js:497
-msgid "Error unsetting expiration date"
-msgstr ""
-
-#: js/share.js:509
-msgid "Error setting expiration date"
-msgstr ""
-
-#: lostpassword/index.php:26
-=======
 #: js/share.js:173
 msgid "Set expiration date"
-msgstr ""
+msgstr "만료 날짜 설정"
 
 #: js/share.js:174
 msgid "Expiration date"
-msgstr ""
+msgstr "만료 날짜"
 
 #: js/share.js:206
 msgid "Share via email:"
-msgstr ""
+msgstr "이메일로 공유:"
 
 #: js/share.js:208
 msgid "No people found"
-msgstr ""
+msgstr "발견된 사람 없음"
 
 #: js/share.js:235
 msgid "Resharing is not allowed"
-msgstr ""
+msgstr "다시 공유할 수 없습니다"
 
 #: js/share.js:271
 msgid "Shared in {item} with {user}"
-msgstr ""
+msgstr "{user} 님과 {item}에서 공유 중"
 
 #: js/share.js:292
 msgid "Unshare"
-msgstr ""
+msgstr "공유 해제"
 
 #: js/share.js:304
 msgid "can edit"
-msgstr ""
+msgstr "편집 가능"
 
 #: js/share.js:306
 msgid "access control"
-msgstr ""
+msgstr "접근 제어"
 
 #: js/share.js:309
 msgid "create"
@@ -429,48 +232,47 @@
 
 #: js/share.js:312
 msgid "update"
-msgstr ""
+msgstr "업데이트"
 
 #: js/share.js:315
 msgid "delete"
-msgstr ""
+msgstr "삭제"
 
 #: js/share.js:318
 msgid "share"
-msgstr ""
-
-#: js/share.js:343 js/share.js:512 js/share.js:514
+msgstr "공유"
+
+#: js/share.js:349 js/share.js:520 js/share.js:522
 msgid "Password protected"
-msgstr ""
-
-#: js/share.js:525
+msgstr "암호로 보호됨"
+
+#: js/share.js:533
 msgid "Error unsetting expiration date"
-msgstr ""
-
-#: js/share.js:537
+msgstr "만료 날짜 해제 오류"
+
+#: js/share.js:545
 msgid "Error setting expiration date"
-msgstr ""
+msgstr "만료 날짜 설정 오류"
 
 #: lostpassword/controller.php:47
->>>>>>> d1c0f2a7
 msgid "ownCloud password reset"
-msgstr "ownCloud 비밀번호 재설정"
+msgstr "ownCloud 암호 재설정"
 
 #: lostpassword/templates/email.php:2
 msgid "Use the following link to reset your password: {link}"
-msgstr "다음 링크를 사용하여 암호를 초기화할 수 있습니다: {link}"
+msgstr "다음 링크를 사용하여 암호를 재설정할 수 있습니다: {link}"
 
 #: lostpassword/templates/lostpassword.php:3
 msgid "You will receive a link to reset your password via Email."
-msgstr "전자 우편으로 암호 재설정 링크를 보냈습니다."
+msgstr "이메일로 암호 재설정 링크를 보냈습니다."
 
 #: lostpassword/templates/lostpassword.php:5
 msgid "Reset email send."
-msgstr ""
+msgstr "초기화 이메일을 보냈습니다."
 
 #: lostpassword/templates/lostpassword.php:8
 msgid "Request failed!"
-msgstr ""
+msgstr "요청이 실패했습니다!"
 
 #: lostpassword/templates/lostpassword.php:11 templates/installation.php:38
 #: templates/login.php:20
@@ -507,7 +309,7 @@
 
 #: strings.php:7
 msgid "Apps"
-msgstr "프로그램"
+msgstr "앱"
 
 #: strings.php:8
 msgid "Admin"
@@ -519,7 +321,7 @@
 
 #: templates/403.php:12
 msgid "Access forbidden"
-msgstr "접근 금지"
+msgstr "접근 금지됨"
 
 #: templates/404.php:12
 msgid "Cloud not found"
@@ -527,7 +329,7 @@
 
 #: templates/edit_categories_dialog.php:4
 msgid "Edit categories"
-msgstr "카테고리 편집"
+msgstr "분류 편집"
 
 #: templates/edit_categories_dialog.php:16
 msgid "Add"
@@ -535,23 +337,19 @@
 
 #: templates/installation.php:23 templates/installation.php:31
 msgid "Security Warning"
-<<<<<<< HEAD
-msgstr ""
-=======
 msgstr "보안 경고"
->>>>>>> d1c0f2a7
 
 #: templates/installation.php:24
 msgid ""
 "No secure random number generator is available, please enable the PHP "
 "OpenSSL extension."
-msgstr ""
+msgstr "안전한 난수 생성기를 사용할 수 없습니다. PHP의 OpenSSL 확장을 활성화해 주십시오."
 
 #: templates/installation.php:26
 msgid ""
 "Without a secure random number generator an attacker may be able to predict "
 "password reset tokens and take over your account."
-msgstr ""
+msgstr "안전한 난수 생성기를 사용하지 않으면 공격자가 암호 초기화 토큰을 추측하여 계정을 탈취할 수 있습니다."
 
 #: templates/installation.php:32
 msgid ""
@@ -560,11 +358,11 @@
 "strongly suggest that you configure your webserver in a way that the data "
 "directory is no longer accessible or you move the data directory outside the"
 " webserver document root."
-msgstr ""
+msgstr "데이터 디렉터리와 파일을 인터넷에서 접근할 수 있는 것 같습니다. ownCloud에서 제공한 .htaccess 파일이 작동하지 않습니다. 웹 서버를 다시 설정하여 데이터 디렉터리에 접근할 수 없도록 하거나 문서 루트 바깥쪽으로 옮기는 것을 추천합니다."
 
 #: templates/installation.php:36
 msgid "Create an <strong>admin account</strong>"
-msgstr "<strong>관리자 계정</strong>을 만드십시오"
+msgstr "<strong>관리자 계정</strong> 만들기"
 
 #: templates/installation.php:48
 msgid "Advanced"
@@ -572,16 +370,16 @@
 
 #: templates/installation.php:50
 msgid "Data folder"
-msgstr "자료 폴더"
+msgstr "데이터 폴더"
 
 #: templates/installation.php:57
 msgid "Configure the database"
-msgstr "데이터베이스 구성"
+msgstr "데이터베이스 설정"
 
 #: templates/installation.php:62 templates/installation.php:73
 #: templates/installation.php:83 templates/installation.php:93
 msgid "will be used"
-msgstr "사용 될 것임"
+msgstr "사용될 예정"
 
 #: templates/installation.php:105
 msgid "Database user"
@@ -597,7 +395,7 @@
 
 #: templates/installation.php:121
 msgid "Database tablespace"
-msgstr ""
+msgstr "데이터베이스 테이블 공간"
 
 #: templates/installation.php:127
 msgid "Database host"
@@ -607,111 +405,103 @@
 msgid "Finish setup"
 msgstr "설치 완료"
 
-<<<<<<< HEAD
-#: templates/layout.guest.php:38
+#: templates/layout.guest.php:16 templates/layout.user.php:17
+msgid "Sunday"
+msgstr "일요일"
+
+#: templates/layout.guest.php:16 templates/layout.user.php:17
+msgid "Monday"
+msgstr "월요일"
+
+#: templates/layout.guest.php:16 templates/layout.user.php:17
+msgid "Tuesday"
+msgstr "화요일"
+
+#: templates/layout.guest.php:16 templates/layout.user.php:17
+msgid "Wednesday"
+msgstr "수요일"
+
+#: templates/layout.guest.php:16 templates/layout.user.php:17
+msgid "Thursday"
+msgstr "목요일"
+
+#: templates/layout.guest.php:16 templates/layout.user.php:17
+msgid "Friday"
+msgstr "금요일"
+
+#: templates/layout.guest.php:16 templates/layout.user.php:17
+msgid "Saturday"
+msgstr "토요일"
+
+#: templates/layout.guest.php:17 templates/layout.user.php:18
+msgid "January"
+msgstr "1월"
+
+#: templates/layout.guest.php:17 templates/layout.user.php:18
+msgid "February"
+msgstr "2월"
+
+#: templates/layout.guest.php:17 templates/layout.user.php:18
+msgid "March"
+msgstr "3월"
+
+#: templates/layout.guest.php:17 templates/layout.user.php:18
+msgid "April"
+msgstr "4월"
+
+#: templates/layout.guest.php:17 templates/layout.user.php:18
+msgid "May"
+msgstr "5월"
+
+#: templates/layout.guest.php:17 templates/layout.user.php:18
+msgid "June"
+msgstr "6월"
+
+#: templates/layout.guest.php:17 templates/layout.user.php:18
+msgid "July"
+msgstr "7월"
+
+#: templates/layout.guest.php:17 templates/layout.user.php:18
+msgid "August"
+msgstr "8월"
+
+#: templates/layout.guest.php:17 templates/layout.user.php:18
+msgid "September"
+msgstr "9월"
+
+#: templates/layout.guest.php:17 templates/layout.user.php:18
+msgid "October"
+msgstr "10월"
+
+#: templates/layout.guest.php:17 templates/layout.user.php:18
+msgid "November"
+msgstr "11월"
+
+#: templates/layout.guest.php:17 templates/layout.user.php:18
+msgid "December"
+msgstr "12월"
+
+#: templates/layout.guest.php:42
 msgid "web services under your control"
 msgstr "내가 관리하는 웹 서비스"
 
-#: templates/layout.user.php:34
-=======
-#: templates/layout.guest.php:15 templates/layout.user.php:16
-msgid "Sunday"
-msgstr "일요일"
-
-#: templates/layout.guest.php:15 templates/layout.user.php:16
-msgid "Monday"
-msgstr "월요일"
-
-#: templates/layout.guest.php:15 templates/layout.user.php:16
-msgid "Tuesday"
-msgstr "화요일"
-
-#: templates/layout.guest.php:15 templates/layout.user.php:16
-msgid "Wednesday"
-msgstr "수요일"
-
-#: templates/layout.guest.php:15 templates/layout.user.php:16
-msgid "Thursday"
-msgstr "목요일"
-
-#: templates/layout.guest.php:15 templates/layout.user.php:16
-msgid "Friday"
-msgstr "금요일"
-
-#: templates/layout.guest.php:15 templates/layout.user.php:16
-msgid "Saturday"
-msgstr "토요일"
-
-#: templates/layout.guest.php:16 templates/layout.user.php:17
-msgid "January"
-msgstr "1월"
-
-#: templates/layout.guest.php:16 templates/layout.user.php:17
-msgid "February"
-msgstr "2월"
-
-#: templates/layout.guest.php:16 templates/layout.user.php:17
-msgid "March"
-msgstr "3월"
-
-#: templates/layout.guest.php:16 templates/layout.user.php:17
-msgid "April"
-msgstr "4월"
-
-#: templates/layout.guest.php:16 templates/layout.user.php:17
-msgid "May"
-msgstr "5월"
-
-#: templates/layout.guest.php:16 templates/layout.user.php:17
-msgid "June"
-msgstr "6월"
-
-#: templates/layout.guest.php:16 templates/layout.user.php:17
-msgid "July"
-msgstr "7월"
-
-#: templates/layout.guest.php:16 templates/layout.user.php:17
-msgid "August"
-msgstr "8월"
-
-#: templates/layout.guest.php:16 templates/layout.user.php:17
-msgid "September"
-msgstr "9월"
-
-#: templates/layout.guest.php:16 templates/layout.user.php:17
-msgid "October"
-msgstr "10월"
-
-#: templates/layout.guest.php:16 templates/layout.user.php:17
-msgid "November"
-msgstr "11월"
-
-#: templates/layout.guest.php:16 templates/layout.user.php:17
-msgid "December"
-msgstr "12월"
-
-#: templates/layout.guest.php:41
-msgid "web services under your control"
-msgstr "내가 관리하는 웹 서비스"
-
-#: templates/layout.user.php:44
->>>>>>> d1c0f2a7
+#: templates/layout.user.php:45
 msgid "Log out"
 msgstr "로그아웃"
 
 #: templates/login.php:8
 msgid "Automatic logon rejected!"
-msgstr ""
+msgstr "자동 로그인이 거부되었습니다!"
 
 #: templates/login.php:9
 msgid ""
 "If you did not change your password recently, your account may be "
 "compromised!"
-msgstr ""
+msgstr "최근에 암호를 변경하지 않았다면 계정이 탈취되었을 수도 있습니다!"
 
 #: templates/login.php:10
 msgid "Please change your password to secure your account again."
-msgstr ""
+msgstr "계정의 안전을 위하여 암호를 변경하십시오."
 
 #: templates/login.php:15
 msgid "Lost your password?"
@@ -727,7 +517,7 @@
 
 #: templates/logout.php:1
 msgid "You are logged out."
-msgstr "로그아웃 하셨습니다."
+msgstr "로그아웃되었습니다."
 
 #: templates/part.pagenavi.php:3
 msgid "prev"
@@ -739,14 +529,14 @@
 
 #: templates/verify.php:5
 msgid "Security Warning!"
-msgstr ""
+msgstr "보안 경고!"
 
 #: templates/verify.php:6
 msgid ""
 "Please verify your password. <br/>For security reasons you may be "
 "occasionally asked to enter your password again."
-msgstr ""
+msgstr "암호를 확인해 주십시오.<br/>보안상의 이유로 종종 암호를 물어볼 것입니다."
 
 #: templates/verify.php:16
 msgid "Verify"
-msgstr ""+msgstr "확인"