--- conflicted
+++ resolved
@@ -8,15 +8,9 @@
 msgstr ""
 "Project-Id-Version: ownCloud\n"
 "Report-Msgid-Bugs-To: http://bugs.owncloud.org/\n"
-<<<<<<< HEAD
-"POT-Creation-Date: 2012-11-21 00:01+0100\n"
-"PO-Revision-Date: 2012-11-20 09:09+0000\n"
-"Last-Translator: suganthi <suganthi@nic.lk>\n"
-=======
 "POT-Creation-Date: 2012-12-15 00:11+0100\n"
 "PO-Revision-Date: 2012-12-14 23:11+0000\n"
 "Last-Translator: I Robot <owncloud-bot@tmit.eu>\n"
->>>>>>> 166da88b
 "Language-Team: Tamil (Sri-Lanka) (http://www.transifex.com/projects/p/owncloud/language/ta_LK/)\n"
 "MIME-Version: 1.0\n"
 "Content-Type: text/plain; charset=UTF-8\n"
@@ -25,27 +19,17 @@
 "Plural-Forms: nplurals=2; plural=(n != 1);\n"
 
 #: templates/settings.php:8
-<<<<<<< HEAD
-msgid "Host"
-msgstr "ஓம்புனர்"
-=======
 msgid ""
 "<b>Warning:</b> Apps user_ldap and user_webdavauth are incompatible. You may"
 " experience unexpected behaviour. Please ask your system administrator to "
 "disable one of them."
 msgstr ""
->>>>>>> 166da88b
 
 #: templates/settings.php:11
 msgid ""
-<<<<<<< HEAD
-"You can omit the protocol, except you require SSL. Then start with ldaps://"
-msgstr "நீங்கள் SSL சேவையை தவிர உடன்படு வரைமுறையை தவிர்க்க முடியும். பிறகு ldaps:.// உடன் ஆரம்பிக்கவும்"
-=======
 "<b>Warning:</b> The PHP LDAP module needs is not installed, the backend will"
 " not work. Please ask your system administrator to install it."
 msgstr ""
->>>>>>> 166da88b
 
 #: templates/settings.php:15
 msgid "Host"
