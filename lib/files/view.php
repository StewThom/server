--- conflicted
+++ resolved
@@ -245,8 +245,9 @@
 		if (!is_null($mtime) and !is_numeric($mtime)) {
 			$mtime = strtotime($mtime);
 		}
-<<<<<<< HEAD
+
 		$hooks = array('touch');
+
 		if (!$this->file_exists($path)) {
 			$hooks[] = 'write';
 		}
@@ -255,16 +256,6 @@
 			$this->putFileInfo($path, array('mtime' => $mtime));
 		}
 		return true;
-=======
-
-		$hooks = array('touch');
-
-		if (!$this->file_exists($path)) {
-			$hooks[] = 'write';
-		}
-
-		return $this->basicOperation('touch', $path, $hooks, $mtime);
->>>>>>> fb4d8ddf
 	}
 
 	public function file_get_contents($path) {
