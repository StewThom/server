--- conflicted
+++ resolved
@@ -234,20 +234,6 @@
 		}
 	},
 	do_delete:function(files){
-<<<<<<< HEAD
-		if(FileList.deleteFiles || !FileList.useUndo){//finish any ongoing deletes first
-			if(!FileList.deleteFiles) {
-				FileList.prepareDeletion(files);
-			}
-			FileList.finishDelete(function(){
-				FileList.do_delete(files);
-			});
-			return;
-		}
-		FileList.prepareDeletion(files);
-		$('#notification').text(t('files','undo deletion'));
-		$('#notification').data('deletefile',true);
-=======
 		// Finish any existing actions
 		if (FileList.lastAction || !FileList.useUndo) {
 			if(!FileList.deleteFiles) {
@@ -258,7 +244,6 @@
 		}
 		FileList.prepareDeletion(files);
 		$('#notification').html(t('files', 'deleted')+' '+files+'<span class="undo">'+t('files', 'undo')+'</span>');
->>>>>>> 46d6fd15
 		$('#notification').fadeIn();
 	},
 	finishDelete:function(ready,sync){
@@ -298,12 +283,9 @@
 		procesSelection();
 		FileList.deleteCanceled=false;
 		FileList.deleteFiles=files;
-<<<<<<< HEAD
-=======
 		FileList.lastAction = function() {
 			FileList.finishDelete(null, true);
 		};
->>>>>>> 46d6fd15
 	}
 }
 
